"""Evaluate the anomaly score maps (asmaps) of a model on a dataset.

Important: overwritting output files is the default behavior.

author: jpcbertoldo
"""
#!/usr/bin/env python

# %%
# Setup (pre args)

from __future__ import annotations

import argparse
import json
import sys
import warnings
from functools import partial
from pathlib import Path

import numpy as np
import scipy as sp
import torch
from anomalib.metrics import AUPR, AUPRO, AUROC
from PIL import Image
from torch import Tensor

# %%

# is it running as a notebook or as a script?
if (arg0 := Path(sys.argv[0]).stem) == "ipykernel_launcher":
    print("running as a notebook")
    from IPython import get_ipython
    from IPython.core.interactiveshell import InteractiveShell

    IS_NOTEBOOK = True

    # autoreload modified modules
    get_ipython().run_line_magic("load_ext", "autoreload")
    get_ipython().run_line_magic("autoreload", "2")
    # make a cell print all the outputs instead of just the last one
    InteractiveShell.ast_node_interactivity = "all"
    # show all warnings
    warnings.filterwarnings("always", category=Warning)

else:
    IS_NOTEBOOK = False


from aupimo import aupimo_scores, per_image_iou_curves
from aupimo._validate_tensor import safe_tensor_to_numpy
from aupimo.oracles import IOUCurvesResult, max_avg_iou, max_iou_per_image
from aupimo.oracles_numpy import (
    calculate_levelset_mean_dist_to_superpixel_boundaries_curve,
    get_superpixels_watershed,
)
from aupimo.pimo_numpy import compute_min_thresh_at_max_fpr_normal_images

# %%
# Args

# collection [of datasets] = {mvtec, visa}
ACCEPTED_COLLECTIONS = {
    (MVTEC_DIR_NAME := "MVTec"),
    (VISA_DIR_NAME := "VisA"),
}

METRICS_CHOICES = [
    (METRIC_AUROC := "auroc"),
    (METRIC_AUPR := "aupr"),
    (METRIC_AUPRO := "aupro"),
    (METRIC_AUPIMO := "aupimo"),
    # =============================================================================
    # --------- iou ---------
    # curves
    (METRIC_IOU_CURVES_GLOBAL := "ioucurves_global"),
    (METRIC_IOU_CURVES_LOCAL := "ioucurves_local"),
    # oracle threshs
    (METRIC_MAX_AVG_IOU := "max_avg_iou"),
    (METRIC_MAX_IOU_PER_IMG := "max_iou_per_img"),
    (METRIC_MAX_AVG_IOU_MIN_THRESH := "max_avg_iou_min_thresh"),
    (METRIC_MAX_IOU_PER_IMG_MIN_THRESH := "max_iou_per_img_min_thresh"),
    # oracle superpixels
    (METRIC_SUPERPIXEL_ORACLE := "superpixel_oracle"),
    # thresh selection with superpixels boundaries distance heuristic
    (METRIC_SUPERPIXEL_BOUND_DIST_HEURISTIC := "superpixel_bound_dist_heuristic"),
    (METRIC_SUPERPIXEL_BOUND_DIST_HEURISTIC_PARALLEL := "superpixel_bound_dist_heuristic_parallel"),
]

ANY_METRIC_SUPERPIXEL_BOUND_DIST_HEURISTIC = {
    METRIC_SUPERPIXEL_BOUND_DIST_HEURISTIC,
    METRIC_SUPERPIXEL_BOUND_DIST_HEURISTIC_PARALLEL,
}

parser = argparse.ArgumentParser()
_ = parser.add_argument("--asmaps", type=Path, required=True)
_ = parser.add_argument("--mvtec-root", type=Path)
_ = parser.add_argument("--visa-root", type=Path)
_ = parser.add_argument("--not-debug", dest="debug", action="store_false")
_ = parser.add_argument("--metrics", "-me", type=str, action="append", choices=METRICS_CHOICES, default=[])
_ = parser.add_argument("--device", choices=["cpu", "cuda", "gpu"], default="cpu")

if IS_NOTEBOOK:
    print("argument string")
    print(
        argstrs := [
            string
            for arg in [
                # "--asmaps ../data/experiments/benchmark/efficientad_wr101_m_ext/mvtec/metal_nut/asmaps.pt",
                "--asmaps ../data/experiments/benchmark/rd++_wr50_ext/mvtec/bottle/asmaps.pt",
                # "--metrics auroc",
                # "--metrics aupr",
                # "--metrics aupro",
                # "--metrics aupimo",
                # "--metrics ioucurves_global",
                # "--metrics ioucurves_local",
                # "--metrics max_avg_iou",
                # "--metrics max_iou_per_img",
                # "--metrics max_avg_iou_min_thresh",
                # "--metrics max_iou_per_img_min_thresh",
                # "--metrics superpixel_oracle",
                # "--metrics superpixel_bound_dist_heuristic",
                # "--metrics superpixel_bound_dist_heuristic_parallel",
                "--mvtec-root ../data/datasets/MVTec",
                "--visa-root ../data/datasets/VisA",
                # "--not-debug",
            ]
            for string in arg.split(" ")
        ],
    )
    args = parser.parse_args(argstrs)

else:
    args = parser.parse_args()

print(f"{args=}")

rundir = args.asmaps.parent

# %%
# Load `asmaps.pt`

print("loading asmaps.pt")

assert args.asmaps.exists(), str(args.asmaps)

asmaps_dict = torch.load(args.asmaps)
assert isinstance(asmaps_dict, dict), f"{type(asmaps_dict)=}"

asmaps = asmaps_dict["asmaps"]
assert isinstance(asmaps, torch.Tensor), f"{type(asmaps)=}"
assert asmaps.ndim == 3, f"{asmaps.shape=}"
print(f"{asmaps.shape=}")

images_relpaths = asmaps_dict["paths"]
assert isinstance(images_relpaths, list), f"{type(images_relpaths)=}"

assert len(asmaps) == len(images_relpaths), f"{len(asmaps)=}, {len(images_relpaths)=}"

# collection [of datasets] = {mvtec, visa}
collection = {p.split("/")[0] for p in images_relpaths}
assert collection.issubset(ACCEPTED_COLLECTIONS), f"{collection=}"

collection = collection.pop()

if collection == MVTEC_DIR_NAME:
    assert args.mvtec_root is not None, "please provide the argument `--mvtec-root`"
    collection_root = args.mvtec_root

if collection == VISA_DIR_NAME:
    assert args.visa_root is not None, "please provide the argument `--visa-root`"
    collection_root = args.visa_root

assert collection_root.exists(), f"{collection=} {collection_root=!s}"

dataset = {"/".join(p.split("/")[:2]) for p in images_relpaths}
assert len(dataset) == 1, f"{dataset=}"

dataset = dataset.pop()
print(f"{dataset=}")

print("sorting images and their asmaps")
images_argsort = np.argsort(images_relpaths)
images_relpaths = np.array(images_relpaths)[images_argsort].tolist()
asmaps = asmaps[images_argsort]

print("getting masks paths from images paths")


def _image_path_2_mask_path(image_path: str) -> str | None:
    if "good" in image_path:
        # there is no mask for the normal images
        return None

    path = Path(image_path.replace("test", "ground_truth"))

    if (collection := path.parts[0]) == VISA_DIR_NAME:
        path = path.with_suffix(".png")

    elif collection == MVTEC_DIR_NAME:
        path = path.with_stem(path.stem + "_mask").with_suffix(".png")

    else:
        msg = f"Unknown collection: {collection=}"
        raise NotImplementedError(msg)

    return str(path)


masks_relpaths = [_image_path_2_mask_path(p) for p in images_relpaths]

print(f"converting relative paths to absolute paths\n{collection_root=!s}")


def _convert_path(relative_path: str, collection_root: Path) -> str | None:
    if relative_path is None:
        return None
    relative_path = Path(*Path(relative_path).parts[1:])
    return str(collection_root / relative_path)


_convert_path = partial(_convert_path, collection_root=collection_root)

images_abspaths = [_convert_path(p) for p in images_relpaths]
masks_abspaths = [_convert_path(p) for p in masks_relpaths]

for path in images_abspaths + masks_abspaths:
    assert path is None or Path(path).exists(), path

# %%
# Load masks

print("loading masks")
masks_pils = [Image.open(p).convert("L") if p is not None else None for p in masks_abspaths]

masks_resolution = {p.size for p in masks_pils if p is not None}
assert len(masks_resolution) == 1, f"assumed single-resolution dataset but found {masks_resolution=}"
masks_resolution = masks_resolution.pop()
masks_resolution = (masks_resolution[1], masks_resolution[0])  # [W, H] --> [H, W]
print(f"{masks_resolution=} (HEIGHT, WIDTH)")

masks = torch.stack(
    [
        torch.tensor(np.asarray(pil), dtype=torch.bool)
        if pil is not None
        else torch.zeros(masks_resolution, dtype=torch.bool)
        for pil in masks_pils
    ],
    dim=0,
)
print(f"{masks.shape=}")

# %%
# DEBUG: only keep 2 images per class if in debug mode
if args.debug:
    print("debug mode --> only using 2 images")
    imgclass = (masks == 1).any(dim=-1).any(dim=-1).to(torch.bool)
    NUM_IMG_PER_CLASS = 5
    some_norm = torch.where(imgclass == 0)[0][:NUM_IMG_PER_CLASS]
    some_anom = torch.where(imgclass == 1)[0][:NUM_IMG_PER_CLASS]
    some_imgs = torch.cat([some_norm, some_anom])
    asmaps = asmaps[some_imgs]
    masks = masks[some_imgs]
    images_relpaths = [images_relpaths[i] for i in some_imgs]
    images_abspaths = [images_abspaths[i] for i in some_imgs]
    masks_abspaths = [masks_abspaths[i] for i in some_imgs]

# %%
# Resize asmaps to match the resolution of the masks

asmaps_resolution = asmaps.shape[-2:]
print(f"{asmaps_resolution=} (HEIGHT, WIDTH)")

if asmaps_resolution == masks_resolution:
    print("asmaps and masks have the same resolution")
else:
    print("resizing asmaps to match the resolution of the masks")
    asmaps = torch.nn.functional.interpolate(
        asmaps.unsqueeze(1),
        size=masks_resolution,
        mode="bilinear",
    ).squeeze(1)
    print(f"{asmaps.shape=}")

# %%
# Move data to device

if args.device == "cpu":
    print("using CPU")

elif args.device in ("cuda", "gpu"):
    print("moving data to GPU")
    masks = masks.cuda()
    asmaps = asmaps.cuda()

else:
    msg = f"Unknown device: {args.device=}"
    raise NotImplementedError(msg)


# %%
# Save single-valued metrics


def _save_value(jsonpath: Path, value: float, debug: bool) -> None:
    # prepend `debug_` to the filename if in debug mode
    if debug:
        jsonpath = jsonpath.with_stem("debug_" + jsonpath.stem)
    with Path(jsonpath).open("w") as f:
        json.dump({"value": value}, f, indent=4)


# %%
# AUROC


def _compute_auroc(asmaps: Tensor, masks: Tensor) -> float:
    metric = AUROC()
    metric.update(asmaps, masks)
    return metric.compute().item()


if METRIC_AUROC in args.metrics:
    print("getting auroc")
    auroc = _compute_auroc(asmaps, masks)
    print(f"{auroc=:.2%}")
    _save_value(rundir / "auroc.json", auroc, args.debug)

# %%
# AUPR


def _compute_aupr(asmaps: Tensor, masks: Tensor) -> float:
    metric = AUPR()
    metric.update(asmaps, masks)
    return metric.compute().item()


if METRIC_AUPR in args.metrics:
    print("getting aupr")
    aupr = _compute_aupr(asmaps, masks)
    print(f"{aupr=:.2%}")
    _save_value(rundir / "aupr.json", aupr, args.debug)


# %%
# AUPRO


def _compute_aupro(asmaps: Tensor, masks: Tensor) -> float:
    metric = AUPRO()
    metric.update(asmaps, masks)
    return metric.compute().item()


if METRIC_AUPRO in args.metrics:
    print("computing aupro")
    aupro = _compute_aupro(asmaps, masks)
    print(f"{aupro=}")
    _save_value(rundir / "aupro.json", aupro, args.debug)


# %%
# AUPIMO

if METRIC_AUPIMO in args.metrics:
    print("computing aupimo")

    # TODO(jpcbertoldo): retry with increasing num threshs (up to 1_000_000) GET FROM THE OTHER BRANCH  # noqa: TD003
    pimoresult, aupimoresult = aupimo_scores(
        asmaps,
        masks,
        fpr_bounds=(1e-5, 1e-4),
        paths=images_relpaths,  # relative, not absolute paths!
        num_threshs=30_000,
    )

    print("saving aupimo")

    aupimo_dir = rundir / "aupimo"
    if args.debug:
        aupimo_dir = aupimo_dir.with_stem("debug_" + aupimo_dir.stem)
    aupimo_dir.mkdir(exist_ok=True)

    pimoresult.save(aupimo_dir / "curves.pt")
    aupimoresult.save(aupimo_dir / "aupimos.json")

# %%
# iou curves with shared thresholds

iou_oracle_threshs_dir = rundir / "iou_oracle_threshs"

if METRIC_IOU_CURVES_GLOBAL in args.metrics:
    ioucurves = per_image_iou_curves(asmaps, masks, num_threshs=10_000, common_threshs=True, paths=images_relpaths)
    ioucurves.save(iou_oracle_threshs_dir / "ioucurves_global_threshs.pt")

# %%
# iou curves with local thresholds
if METRIC_IOU_CURVES_LOCAL in args.metrics:
    ioucurves = per_image_iou_curves(asmaps, masks, num_threshs=10_000, common_threshs=False, paths=images_relpaths)
    ioucurves.save(iou_oracle_threshs_dir / "ioucurves_local_threshs.pt")

# %%

# %%
# validation min thresh at max fpr normal images

METRICS_THAT_USE_MIN_THRESH = {
    METRIC_MAX_AVG_IOU_MIN_THRESH,
    METRIC_MAX_IOU_PER_IMG_MIN_THRESH,
} | ANY_METRIC_SUPERPIXEL_BOUND_DIST_HEURISTIC

if len(set(args.metrics) & METRICS_THAT_USE_MIN_THRESH) > 0:
    min_thresh = compute_min_thresh_at_max_fpr_normal_images(
        safe_tensor_to_numpy(asmaps),
        safe_tensor_to_numpy(masks),
        fpr_metric=(fpr_metric := "mean-per-image-fpr"),
        max_fpr=(max_fpr_normal_images := 1e-2),
    )


# %%
# max avg iou withOUT min thresh
if METRIC_MAX_AVG_IOU in args.metrics:
    from aupimo import IOUCurvesResult
    from aupimo.oracles import max_avg_iou

    ioucurves = IOUCurvesResult.load(iou_oracle_threshs_dir / "ioucurves_global_threshs.pt")
    if args.debug:
        ioucurves.per_image_ious = ioucurves.per_image_ious[some_imgs, :]

    max_avg_iou_result = max_avg_iou(
        ioucurves.threshs,
        ioucurves.per_image_ious,
        ioucurves.image_classes,
        paths=images_relpaths,
    )
    max_avg_iou_result.save(iou_oracle_threshs_dir / "max_avg_iou.json")


# %%
# max avg iou WITH min thresh


if METRIC_MAX_AVG_IOU_MIN_THRESH in args.metrics:
    ioucurves = IOUCurvesResult.load(iou_oracle_threshs_dir / "ioucurves_global_threshs.pt")
    if args.debug:
        ioucurves.per_image_ious = ioucurves.per_image_ious[some_imgs, :]

    max_avg_iou_result = max_avg_iou(
        ioucurves.threshs,
        ioucurves.per_image_ious,
        ioucurves.image_classes,
        paths=images_relpaths,
        min_thresh=min_thresh,
    )
    max_avg_iou_result.save(iou_oracle_threshs_dir / "max_avg_iou_min_thresh.json")


# %%
# max iou per image withOUT min thresh
if METRIC_MAX_IOU_PER_IMG in args.metrics:
    ioucurves = IOUCurvesResult.load(iou_oracle_threshs_dir / "ioucurves_local_threshs.pt")
    if args.debug:
        ioucurves.threshs = ioucurves.threshs[some_imgs, :]
        ioucurves.per_image_ious = ioucurves.per_image_ious[some_imgs, :]

    ious_maxs_result = max_iou_per_image(
        ioucurves.threshs,
        ioucurves.per_image_ious,
        ioucurves.image_classes,
        paths=images_relpaths,
    )
    ious_maxs_result.save(iou_oracle_threshs_dir / "max_iou_per_img.json")


# %%
# max iou per image WITH min thresh

if METRIC_MAX_IOU_PER_IMG_MIN_THRESH in args.metrics:
    from aupimo import IOUCurvesResult
    from aupimo.oracles import max_iou_per_image

    ioucurves = IOUCurvesResult.load(iou_oracle_threshs_dir / "ioucurves_local_threshs.pt")
    if args.debug:
        ioucurves.threshs = ioucurves.threshs[some_imgs, :]
        ioucurves.per_image_ious = ioucurves.per_image_ious[some_imgs, :]

    ious_maxs_result = max_iou_per_image(
        ioucurves.threshs,
        ioucurves.per_image_ious,
        ioucurves.image_classes,
        min_thresh=min_thresh,
        paths=images_relpaths,
    )
    ious_maxs_result.save(iou_oracle_threshs_dir / "max_iou_per_img_min_thresh.json")

# %%
# best achievable iou with superpixels

if METRIC_SUPERPIXEL_ORACLE in args.metrics:
    import numpy as np
    from progressbar import progressbar

    from aupimo._validate_tensor import safe_tensor_to_numpy
    from aupimo.oracles_numpy import (
        find_best_superpixels,
        get_superpixels_watershed,
        open_image,
    )

    results = []

    for image_idx in progressbar(range(len(images_relpaths))):
        mask = masks[image_idx]

        if mask.sum() == 0:
            results.append(None)
            continue

        img = open_image(images_abspaths[image_idx])

        superpixels = get_superpixels_watershed(
            img,
            superpixel_relsize=(watershed_superpixel_relsize := 3e-4),
            compactness=(watershed_compactness := 1e-4),
        )
        history, selected_suppixs, available_suppixs = find_best_superpixels(
            superpixels.astype(int),
            safe_tensor_to_numpy(mask).astype(bool),
        )
        superpixel_best_iou = history[-1]["iou"]
        results.append(
            {
                "path": images_relpaths[image_idx],
                "iou": float(superpixel_best_iou),
                "superpixels_selection": sorted(map(int, selected_suppixs)),
            },
        )

    (superpixel_oracle_selection_dir := rundir / "superpixel_oracle_selection").mkdir(exist_ok=True)

    payload = {
        "superpixels_method": "watershed",
        "superpixels_params": {
            "superpixel_relsize": watershed_superpixel_relsize,
            "compactness": watershed_compactness,
        },
        "results": results,
    }
    with (superpixel_oracle_selection_dir / "optimal_iou.json").open("w") as f:
        json.dump(payload, f, indent=4)


# %%
# asmap-superpixels contour distance heuristic


def calculate_levelset_mean_dist_curve(
    images_absolute_paths: list[str | Path],
    anomaly_maps: np.ndarray,
    upscale_factor: int | float,
    min_thresh: float,
    watershed_superpixel_relsize: float = 3e-4,
    watershed_compactness: float = 1e-4,
    num_levelsets: int = 500,
):
    from aupimo.oracles_numpy import open_image, upscale_image_asmap_mask

    threshs_per_image = []
    levelset_mean_dist_curve_per_image = []

    for image_idx, asmap_original_size in enumerate(anomaly_maps):
        image_original_size = open_image(images_absolute_paths[image_idx])
        image, asmap, _ = upscale_image_asmap_mask(
            image_original_size,
            asmap_original_size,
            None,
            upscale_factor=upscale_factor,
        )
        _, __, threshs, levelset_mean_dist_curve = calculate_levelset_mean_dist_to_superpixel_boundaries_curve(
            image,
            asmap,
            min_thresh,
            watershed_superpixel_relsize,
            watershed_compactness,
            num_levelsets=num_levelsets,
        )
        threshs_per_image.append(threshs)
        levelset_mean_dist_curve_per_image.append(levelset_mean_dist_curve)

    threshs_per_image = np.array(threshs_per_image)
    levelset_mean_dist_curve_per_image = np.array(levelset_mean_dist_curve_per_image)

    return threshs_per_image, levelset_mean_dist_curve_per_image


if METRIC_SUPERPIXEL_BOUND_DIST_HEURISTIC in args.metrics:
    threshs_per_image, levelset_mean_dist_curve_per_image = calculate_levelset_mean_dist_curve(
        images_abspaths[:2],
        safe_tensor_to_numpy(asmaps)[:2],
        upscale_factor=(upscale_factor := 2),
        min_thresh=min_thresh,
        watershed_superpixel_relsize=(watershed_superpixel_relsize := 3e-4),
        watershed_compactness=(watershed_compactness := 1e-4),
    )

# %%
# asmap-superpixels contour distance heuristic WITH MULTIPROCESSING


def _worker_init(
    images_absolute_paths,
    mp_anomaly_maps,
    mp_threshs_per_image,
    mp_levelset_mean_dist_curve_per_image,
    shape_anomaly_maps: tuple[int, int, int],
    num_levelsets: int,
):
    from copy import deepcopy

    import numpy as np

    global shared_images_absolute_paths, shared_anomaly_maps, shared_threshs_per_image, shared_levelset_mean_dist_curve_per_image  # noqa: PLW0603

    shared_images_absolute_paths = deepcopy(images_absolute_paths)
    shared_anomaly_maps = np.frombuffer(mp_anomaly_maps, dtype=np.float32).reshape(shape_anomaly_maps)

    num_images = shape_anomaly_maps[0]

    shared_threshs_per_image = np.frombuffer(mp_threshs_per_image, dtype=np.float32).reshape(
        (num_images, num_levelsets),
    )
    shared_levelset_mean_dist_curve_per_image = np.frombuffer(
        mp_levelset_mean_dist_curve_per_image,
        dtype=np.float32,
    ).reshape((num_images, num_levelsets))


def _worker_do(
    image_idx: int,
    upscale_factor: int | float,
    min_thresh: float,
    watershed_superpixel_relsize: float,
    watershed_compactness: float,
    num_levelsets: int,
):
    from aupimo.oracles_numpy import (
        calculate_levelset_mean_dist_to_superpixel_boundaries_curve,
        open_image,
        upscale_image_asmap_mask,
    )

    global shared_images_absolute_paths, shared_anomaly_maps, shared_threshs_per_image, shared_levelset_mean_dist_curve_per_image  # noqa: PLW0602

    image_original_size = open_image(shared_images_absolute_paths[image_idx])
    anomaly_map_original_size = shared_anomaly_maps[image_idx]

    image, anomaly_map, _ = upscale_image_asmap_mask(
        image_original_size,
        anomaly_map_original_size,
        None,
        upscale_factor=upscale_factor,
    )
    _, __, threshs, levelset_mean_dist_curve = calculate_levelset_mean_dist_to_superpixel_boundaries_curve(
        image,
        anomaly_map,
        min_thresh=min_thresh,
        watershed_superpixel_relsize=watershed_superpixel_relsize,
        watershed_compactness=watershed_compactness,
        num_levelsets=num_levelsets,
    )

    shared_threshs_per_image[image_idx, :] = threshs[:]
    shared_levelset_mean_dist_curve_per_image[image_idx, :] = levelset_mean_dist_curve.astype(np.float32)[:]


def calculate_levelset_mean_dist_curve_multiprocessing(
    images_absolute_paths: list[str | Path],
    anomaly_maps: np.ndarray,
    upscale_factor: int | float,
    min_thresh: float,
    watershed_superpixel_relsize: float = 3e-4,
    watershed_compactness: float = 1e-4,
    num_levelsets: int = 500,
    num_procs: int | None = None,
):
    import multiprocessing as mp
    import multiprocessing.sharedctypes

    if num_procs is None:
        num_procs = mp.cpu_count() - 1

    mp_anomaly_maps = mp.sharedctypes.RawArray(np.ctypeslib.as_ctypes_type(anomaly_maps.dtype), anomaly_maps.size)
    shared_anomaly_maps = np.frombuffer(mp_anomaly_maps, dtype=anomaly_maps.dtype).reshape(anomaly_maps.shape)
    shared_anomaly_maps[:, :, :] = anomaly_maps[:, :, :]

    num_images = anomaly_maps.shape[0]

    mp_threshs_per_image = mp.sharedctypes.RawArray(np.ctypeslib.as_ctypes_type(np.float32), num_images * num_levelsets)
    shared_threshs_per_image = np.frombuffer(mp_threshs_per_image, dtype=np.float32).reshape(
        (num_images, num_levelsets),
    )

    mp_levelset_mean_dist_curve_per_image = mp.sharedctypes.RawArray(
        np.ctypeslib.as_ctypes_type(np.float32),
        num_images * num_levelsets,
    )
    shared_levelset_mean_dist_curve_per_image = np.frombuffer(
        mp_levelset_mean_dist_curve_per_image,
        dtype=np.float32,
    ).reshape((num_images, num_levelsets))

    _worker_do_partial = partial(
        _worker_do,
        upscale_factor=upscale_factor,
        min_thresh=min_thresh,
        watershed_superpixel_relsize=watershed_superpixel_relsize,
        watershed_compactness=watershed_compactness,
        num_levelsets=num_levelsets,
    )
    _worker_args = [(image_index,) for image_index in range(len(images_absolute_paths))]

    with mp.Pool(
        processes=num_procs,
        initializer=_worker_init,
        initargs=(
            images_absolute_paths,
            mp_anomaly_maps,
            mp_threshs_per_image,
            mp_levelset_mean_dist_curve_per_image,
            anomaly_maps.shape,
            num_levelsets,
        ),
    ) as pool:
        pool.starmap(_worker_do_partial, _worker_args)

    return shared_threshs_per_image, shared_levelset_mean_dist_curve_per_image


if METRIC_SUPERPIXEL_BOUND_DIST_HEURISTIC_PARALLEL in args.metrics:
    threshs_per_image, levelset_mean_dist_curve_per_image = calculate_levelset_mean_dist_curve_multiprocessing(
        images_abspaths,
        safe_tensor_to_numpy(asmaps).astype(np.float32),
        upscale_factor=(upscale_factor := 2.0),
        min_thresh=min_thresh,
        watershed_superpixel_relsize=(watershed_superpixel_relsize := 3e-4),
        watershed_compactness=(watershed_compactness := 1e-4),
        num_levelsets=500,
        num_procs=None,  # None means all cpus - 1
    )


# %%
# save asmap-superpixels contour distance heuristic

(superpixel_bound_dist_heuristic_dir := rundir / "superpixel_bound_dist_heuristic").mkdir(exist_ok=True)

if len(set(args.metrics) & ANY_METRIC_SUPERPIXEL_BOUND_DIST_HEURISTIC) > 0:
    # order = 2% of num_thresh is a heuristic i found manually (based on num_levelsets=500)
    # keep it as list of lists instead of ndarray because they may have different lengths
    num_levelsets = levelset_mean_dist_curve_per_image.shape[1]
    local_minima_idxs_per_image = [
        sp.signal.argrelmin(levelset_mean_dist_curve, order=int(2e-2 * num_levelsets))[0].astype(int).tolist()
        for levelset_mean_dist_curve in levelset_mean_dist_curve_per_image
    ]

    payload = {
        "min_thresh": float(min_thresh),
        "upscale_factor": float(upscale_factor),
        "superpixels_method": "watershed",
        "superpixels_params": {
            "superpixel_relsize": float(watershed_superpixel_relsize),
            "compactness": float(watershed_compactness),
        },
        "paths": images_relpaths,
        "threshs_per_image": torch.from_numpy(threshs_per_image),
        "levelset_mean_dist_curve_per_image": torch.from_numpy(levelset_mean_dist_curve_per_image),
        "local_minima_idxs_per_image": local_minima_idxs_per_image,
    }

    torch.save(payload, superpixel_bound_dist_heuristic_dir / "superpixel_bound_dist_heuristic.pt")

# %%
from anomalib.models import SuperpixelCore

module = SuperpixelCore(
    input_size=tuple(asmaps.shape[-2:]),
    layers=["layer1"],
    backbone="resnet18",
<<<<<<< HEAD
    superpixel_relsize=1e-3,
)

# %%
from functools import partial

import numpy as np
from anomalib import TaskType
from anomalib.data import MVTec
from anomalib.engine import Engine
from anomalib.utils.post_processing import superimpose_anomaly_map
from lightning.pytorch.callbacks import EarlyStopping, ModelCheckpoint
from matplotlib import pyplot as plt
from PIL import Image
=======
)

# %%
from functools import partial, update_wrapper
from types import MethodType

import numpy as np
from lightning.pytorch import LightningModule
from lightning.pytorch.callbacks import EarlyStopping, ModelCheckpoint
from matplotlib import pyplot as plt
from PIL import Image
from torch.optim import Optimizer
from torch.optim.adam import Adam
from torch.utils.data import DataLoader

from anomalib.data import PredictDataset, MVTec
from anomalib.engine import Engine
from anomalib.models import Fastflow
from anomalib.utils.post_processing import superimpose_anomaly_map
from anomalib import TaskType
>>>>>>> f62c4d58

task = TaskType.SEGMENTATION
datamodule = MVTec(
    root=args.mvtec_root,
    category="bottle",
<<<<<<< HEAD
    image_size=tuple(asmaps.shape[-2:]),
=======
    image_size=(900, 900),
>>>>>>> f62c4d58
    train_batch_size=10,
    eval_batch_size=10,
    num_workers=8,
    task=task,
)
datamodule.setup()
i, data = next(enumerate(datamodule.test_dataloader()))
print(f'Image Shape: {data["image"].shape}\nMask Shape: {data["mask"].shape}\nImage Original Shape: {data["image_original"].shape}')

# %%
<<<<<<< HEAD

output = module.model(data["image"], data["image_original"])
output["embeddings"].shape
output["superpixels"].shape

# %%
# set logging to info level
import logging

logging.basicConfig(level=logging.INFO)
=======
module.model(data["image"], data["image_original"])
>>>>>>> f62c4d58

# %%

callbacks = [
    ModelCheckpoint(
        mode="max",
        monitor="pixel_AUROC",
    ),
    EarlyStopping(
        monitor="pixel_AUROC",
        mode="max",
        patience=3,
    ),
]

engine = Engine(
    callbacks=callbacks,
    pixel_metrics="AUROC",
    accelerator="auto",  # \<"cpu", "gpu", "tpu", "ipu", "hpu", "auto">,
    devices=1,
    logger=False,
    #
<<<<<<< HEAD
    max_epochs=1,
=======
    max_epochs=1
>>>>>>> f62c4d58
)

engine.fit(datamodule=datamodule, model=module)

# %%
<<<<<<< HEAD
engine.test(datamodule=datamodule, model=module)

# %%
predictions = engine.predict(model=module, dataloaders=datamodule.test_dataloader())
tmp = {}
tmp["image"] = torch.concat([batch["image"] for batch in predictions], dim=0)
tmp["anomaly_maps"] = torch.concat([batch["anomaly_maps"] for batch in predictions], dim=0)
tmp["pred_masks"] = torch.concat([batch["pred_masks"] for batch in predictions], dim=0)
tmp["mask"] = torch.concat([batch["mask"] for batch in predictions], dim=0)
tmp["image_original"] = torch.concat([batch["image_original"] for batch in predictions], dim=0)
predictions = tmp
# %%
print(
    f'Image Shape: {predictions["image"].shape},\n'
    f'Anomaly Map Shape: {predictions["anomaly_maps"].shape}, \n'
    f'Predicted Mask Shape: {predictions["pred_masks"].shape}',
)

# %%
for image_idx in range(0, len(predictions["image"]), 10):
    image = predictions["image_original"][image_idx].cpu().numpy()
    anomaly_map = predictions["anomaly_maps"][image_idx].cpu().numpy().squeeze()
    gt_mask = predictions["mask"][image_idx].cpu().numpy().squeeze()
    fig, axrow = plt.subplots(1, 2, figsize=(10, 5))
    _ = axrow[0].imshow(image)
    _ = axrow[1].imshow(anomaly_map, cmap="jet")
    for ax in axrow:
        _ = ax.axis("off")
        _ = ax.contour(gt_mask, [0.5], colors="k", alpha=1, lw=5, ls="--")


# %%
=======

engine.test(datamodule=datamodule, model=model)


# %%


# %%


# %%
# %%
from aupimo.oracles_numpy import open_image
images = torch.stack([torch.from_numpy(open_image(impath)) for impath in images_abspaths]).permute(0, 3, 2, 1)

# %%
from anomalib.data.utils import read_image 
images = torch.stack([torch.from_numpy(read_image(impath)) for impath in images_abspaths]).permute(0, 3, 2, 1)


# %%
# superpixel core model

output = model(images, images)
output["embeddings"].shape
output["superpixels"].shape

model.memory_bank = output["embeddings"]
model.eval()
output = model(images, images)
output["anomaly_map"].shape
output["pred_score"]
>>>>>>> f62c4d58
<|MERGE_RESOLUTION|>--- conflicted
+++ resolved
@@ -788,7 +788,6 @@
     input_size=tuple(asmaps.shape[-2:]),
     layers=["layer1"],
     backbone="resnet18",
-<<<<<<< HEAD
     superpixel_relsize=1e-3,
 )
 
@@ -803,38 +802,12 @@
 from lightning.pytorch.callbacks import EarlyStopping, ModelCheckpoint
 from matplotlib import pyplot as plt
 from PIL import Image
-=======
-)
-
-# %%
-from functools import partial, update_wrapper
-from types import MethodType
-
-import numpy as np
-from lightning.pytorch import LightningModule
-from lightning.pytorch.callbacks import EarlyStopping, ModelCheckpoint
-from matplotlib import pyplot as plt
-from PIL import Image
-from torch.optim import Optimizer
-from torch.optim.adam import Adam
-from torch.utils.data import DataLoader
-
-from anomalib.data import PredictDataset, MVTec
-from anomalib.engine import Engine
-from anomalib.models import Fastflow
-from anomalib.utils.post_processing import superimpose_anomaly_map
-from anomalib import TaskType
->>>>>>> f62c4d58
 
 task = TaskType.SEGMENTATION
 datamodule = MVTec(
     root=args.mvtec_root,
     category="bottle",
-<<<<<<< HEAD
     image_size=tuple(asmaps.shape[-2:]),
-=======
-    image_size=(900, 900),
->>>>>>> f62c4d58
     train_batch_size=10,
     eval_batch_size=10,
     num_workers=8,
@@ -845,7 +818,6 @@
 print(f'Image Shape: {data["image"].shape}\nMask Shape: {data["mask"].shape}\nImage Original Shape: {data["image_original"].shape}')
 
 # %%
-<<<<<<< HEAD
 
 output = module.model(data["image"], data["image_original"])
 output["embeddings"].shape
@@ -856,9 +828,6 @@
 import logging
 
 logging.basicConfig(level=logging.INFO)
-=======
-module.model(data["image"], data["image_original"])
->>>>>>> f62c4d58
 
 # %%
 
@@ -881,17 +850,12 @@
     devices=1,
     logger=False,
     #
-<<<<<<< HEAD
     max_epochs=1,
-=======
-    max_epochs=1
->>>>>>> f62c4d58
 )
 
 engine.fit(datamodule=datamodule, model=module)
 
 # %%
-<<<<<<< HEAD
 engine.test(datamodule=datamodule, model=module)
 
 # %%
@@ -921,40 +885,6 @@
     for ax in axrow:
         _ = ax.axis("off")
         _ = ax.contour(gt_mask, [0.5], colors="k", alpha=1, lw=5, ls="--")
-
-
-# %%
-=======
-
-engine.test(datamodule=datamodule, model=model)
-
-
-# %%
-
-
-# %%
-
-
-# %%
-# %%
-from aupimo.oracles_numpy import open_image
-images = torch.stack([torch.from_numpy(open_image(impath)) for impath in images_abspaths]).permute(0, 3, 2, 1)
-
-# %%
-from anomalib.data.utils import read_image 
-images = torch.stack([torch.from_numpy(read_image(impath)) for impath in images_abspaths]).permute(0, 3, 2, 1)
-
-
-# %%
-# superpixel core model
-
-output = model(images, images)
-output["embeddings"].shape
-output["superpixels"].shape
-
-model.memory_bank = output["embeddings"]
-model.eval()
-output = model(images, images)
-output["anomaly_map"].shape
-output["pred_score"]
->>>>>>> f62c4d58
+    fig.savefig(f"{image_idx}.pdf")
+
+# %%